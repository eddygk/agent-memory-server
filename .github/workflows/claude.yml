--- conflicted
+++ resolved
@@ -36,29 +36,4 @@
           anthropic_api_key: ${{ secrets.ANTHROPIC_API_KEY }}
 
           # Define which tools Claude can use
-<<<<<<< HEAD
-          allowed_tools: "Bash(git status),Bash(git log),Bash(git show),Bash(git blame),Bash(git reflog),Bash(git stash list),Bash(git ls-files),Bash(git branch),Bash(git tag),Bash(git diff),Bash(make:*),Bash(pytest:*),Bash(cd:*),Bash(ls:*),Bash(make),Bash(make:*),View,GlobTool,GrepTool,BatchTool"
-=======
-          allowed_tools: |
-            Bash(git status)
-            Bash(git log)
-            Bash(git show)
-            Bash(git blame)
-            Bash(git reflog)
-            Bash(git stash list)
-            Bash(git ls-files)
-            Bash(git branch)
-            Bash(git tag)
-            Bash(git diff)
-            Bash(uv:*)
-            Bash(uv run:*)(
-            Bash(cd:*)
-            Bash(grep:*)
-            Bash(ls:*)
-            Bash(python -m pytest)
-            Bash
-            View
-            GlobTool
-            GrepTool
-            BatchTool
->>>>>>> fa53c814
+          allowed_tools: "Bash(git status),Bash(git log),Bash(git show),Bash(git blame),Bash(git reflog),Bash(git stash list),Bash(git ls-files),Bash(git branch),Bash(git tag),Bash(git diff),Bash(make:*),Bash(pytest:*),Bash(cd:*),Bash(ls:*),Bash(make),Bash(make:*),View,GlobTool,GrepTool,BatchTool"