import json
import logging
import numbers
import time
from collections.abc import Iterable
from datetime import UTC, datetime, timedelta
from typing import Any

from docket.dependencies import Perpetual
from redis.asyncio import Redis
from ulid import ULID

from agent_memory_server.config import settings
from agent_memory_server.dependencies import get_background_tasks
from agent_memory_server.extraction import extract_discrete_memories, handle_extraction
from agent_memory_server.filters import (
    CreatedAt,
    Entities,
    EventDate,
    LastAccessed,
    MemoryHash,
    MemoryType,
    Namespace,
    SessionId,
    Topics,
    UserId,
)
from agent_memory_server.llms import (
    AnthropicClientWrapper,
    OpenAIClientWrapper,
    get_model_client,
    optimize_query_for_vector_search,
)
from agent_memory_server.models import (
    ExtractedMemoryRecord,
    MemoryMessage,
    MemoryRecord,
    MemoryRecordResult,
    MemoryRecordResults,
    MemoryTypeEnum,
)
from agent_memory_server.utils.keys import Keys
from agent_memory_server.utils.recency import (
    _days_between,
    generate_memory_hash,
    rerank_with_recency,
)
from agent_memory_server.utils.redis import (
    ensure_search_index_exists,
    get_redis_conn,
)
from agent_memory_server.vectorstore_factory import get_vectorstore_adapter


# Prompt for extracting memories from messages in working memory context
WORKING_MEMORY_EXTRACTION_PROMPT = """
You are a memory extraction assistant. Your job is to analyze conversation
messages and extract information that might be useful in future conversations.

Extract two types of memories from the following message:
1. EPISODIC: Experiences or events that have a time dimension.
   (They MUST have a time dimension to be "episodic.")
   Example: "User mentioned they visited Paris last month" or "User had trouble with the login process"

2. SEMANTIC: User preferences, facts, or general knowledge that would be useful long-term.
   Example: "User prefers dark mode UI" or "User works as a data scientist"

For each memory, return a JSON object with the following fields:
- type: str -- The memory type, either "episodic" or "semantic"
- text: str -- The actual information to store
- topics: list[str] -- Relevant topics for this memory
- entities: list[str] -- Named entities mentioned
- event_date: str | null -- For episodic memories, the date/time when the event occurred (ISO 8601 format), null for semantic memories

IMPORTANT RULES:
1. Only extract information that would be genuinely useful for future interactions.
2. Do not extract procedural knowledge or instructions.
3. If given `user_id`, focus on user-specific information, preferences, and facts.
4. Return an empty list if no useful memories can be extracted.

Message: {message}

Return format:
{{
    "memories": [
        {{
            "type": "episodic",
            "text": "...",
            "topics": ["..."],
            "entities": ["..."],
            "event_date": "2024-01-15T14:30:00Z"
        }},
        {{
            "type": "semantic",
            "text": "...",
            "topics": ["..."],
            "entities": ["..."],
            "event_date": null
        }}
    ]
}}

Extracted memories:
"""


logger = logging.getLogger(__name__)

# Debounce configuration for thread-aware extraction
EXTRACTION_DEBOUNCE_TTL = 300  # 5 minutes
EXTRACTION_DEBOUNCE_KEY_PREFIX = "extraction_debounce"


async def should_extract_session_thread(session_id: str, redis: Redis) -> bool:
    """
    Check if enough time has passed since last thread-aware extraction for this session.

    This implements a debounce mechanism to avoid constantly re-extracting memories
    from the same conversation thread as new messages arrive.

    Args:
        session_id: The session ID to check
        redis: Redis client

    Returns:
        True if extraction should proceed, False if debounced
    """

    debounce_key = f"{EXTRACTION_DEBOUNCE_KEY_PREFIX}:{session_id}"

    # Check if debounce key exists
    exists = await redis.exists(debounce_key)
    if not exists:
        # Set debounce key with TTL to prevent extraction for the next period
        await redis.setex(debounce_key, EXTRACTION_DEBOUNCE_TTL, "extracting")
        logger.info(
            f"Starting thread-aware extraction for session {session_id} (debounce set for {EXTRACTION_DEBOUNCE_TTL}s)"
        )
        return True

    remaining_ttl = await redis.ttl(debounce_key)
    logger.info(
        f"Skipping thread-aware extraction for session {session_id} (debounced, {remaining_ttl}s remaining)"
    )
    return False


async def extract_memories_from_session_thread(
    session_id: str,
    namespace: str | None = None,
    user_id: str | None = None,
    llm_client: OpenAIClientWrapper | AnthropicClientWrapper | None = None,
) -> list[MemoryRecord]:
    """
    Extract memories from the entire conversation thread in working memory.

    This provides full conversational context for proper contextual grounding,
    allowing pronouns and references to be resolved across the entire thread.

    Args:
        session_id: The session ID to extract memories from
        namespace: Optional namespace for the memories
        user_id: Optional user ID for the memories
        llm_client: Optional LLM client for extraction

    Returns:
        List of extracted memory records with proper contextual grounding
    """
    from agent_memory_server.working_memory import get_working_memory

    # Get the complete working memory thread
    working_memory = await get_working_memory(
        session_id=session_id, namespace=namespace, user_id=user_id
    )

    if not working_memory or not working_memory.messages:
        logger.info(f"No working memory messages found for session {session_id}")
        return []

    # Build full conversation context from all messages
    conversation_messages = []
    for msg in working_memory.messages:
        # Include role and content for better context
        role_prefix = (
            f"[{msg.role.upper()}]: " if hasattr(msg, "role") and msg.role else ""
        )
        conversation_messages.append(f"{role_prefix}{msg.content}")

    full_conversation = "\n".join(conversation_messages)

    logger.info(
        f"Extracting memories from {len(working_memory.messages)} messages in session {session_id}"
    )
    logger.debug(
        f"Full conversation context length: {len(full_conversation)} characters"
    )

    # Use the enhanced extraction prompt with contextual grounding
    from agent_memory_server.extraction import DISCRETE_EXTRACTION_PROMPT

    client = llm_client or await get_model_client(settings.generation_model)

    try:
        response = await client.create_chat_completion(
            model=settings.generation_model,
            prompt=DISCRETE_EXTRACTION_PROMPT.format(
                message=full_conversation,
                top_k_topics=settings.top_k_topics,
                current_datetime=datetime.now().strftime(
                    "%A, %B %d, %Y at %I:%M %p %Z"
                ),
            ),
            response_format={"type": "json_object"},
        )

        # Extract content from response with error handling
        try:
            if (
                hasattr(response, "choices")
                and isinstance(response.choices, list)
                and len(response.choices) > 0
            ):
                if hasattr(response.choices[0], "message") and hasattr(
                    response.choices[0].message, "content"
                ):
                    content = response.choices[0].message.content
                else:
                    logger.error(
                        f"Unexpected response structure - no message.content: {response}"
                    )
                    return []
            else:
                logger.error(
                    f"Unexpected response structure - no choices list: {response}"
                )
                return []

            extraction_result = json.loads(content)
            memories_data = extraction_result.get("memories", [])
        except (json.JSONDecodeError, AttributeError, TypeError) as e:
            logger.error(
                f"Failed to parse extraction response: {e}, response: {response}"
            )
            return []

        logger.info(
            f"Extracted {len(memories_data)} memories from session thread {session_id}"
        )

        # Convert to MemoryRecord objects
        extracted_memories = []
        for memory_data in memories_data:
            memory = MemoryRecord(
                id=str(ULID()),
                text=memory_data["text"],
                memory_type=memory_data.get("type", "semantic"),
                topics=memory_data.get("topics", []),
                entities=memory_data.get("entities", []),
                session_id=session_id,
                namespace=namespace,
                user_id=user_id,
                discrete_memory_extracted="t",  # Mark as extracted
            )
            extracted_memories.append(memory)

        return extracted_memories

    except Exception as e:
        logger.error(f"Error extracting memories from session thread {session_id}: {e}")
        return []


async def extract_memory_structure(memory: MemoryRecord):
    redis = await get_redis_conn()

    # Process messages for topic/entity extraction
    topics, entities = await handle_extraction(memory.text)

    merged_topics = memory.topics + topics if memory.topics else topics
    merged_entities = memory.entities + entities if memory.entities else entities

    # Convert lists to comma-separated strings for TAG fields
    topics_joined = ",".join(merged_topics) if merged_topics else ""
    entities_joined = ",".join(merged_entities) if merged_entities else ""

    await redis.hset(
        Keys.memory_key(memory.id),
        mapping={"topics": topics_joined, "entities": entities_joined},
    )  # type: ignore


<<<<<<< HEAD
def generate_memory_hash(memory: MemoryRecord) -> str:
    """
    Generate a stable hash for a memory based on text, user_id, and session_id.

    Args:
        memory: MemoryRecord object containing memory data

    Returns:
        A stable hash string
    """
    # Create a deterministic string representation of the key content fields only
    # This ensures merged memories with same content have the same hash
    content_fields = {
        "text": memory.text,
        "user_id": memory.user_id,
        "session_id": memory.session_id,
        "namespace": memory.namespace,
        "memory_type": memory.memory_type,
    }
    content_json = json.dumps(content_fields, sort_keys=True)
    return hashlib.sha256(content_json.encode()).hexdigest()


def update_memory_hash_if_text_changed(memory: MemoryRecord, updates: dict) -> dict:
    """
    Helper function to regenerate memory hash if text field was updated.

    This avoids code duplication of the hash regeneration logic across
    different update flows (like memory creation, merging, and editing).

    Args:
        memory: The original memory record
        updates: Dictionary of updates to apply

    Returns:
        Dictionary with updated memory_hash added if text was in the updates
    """
    result_updates = dict(updates)

    # If text was updated, regenerate the hash
    if "text" in updates:
        temp_memory = memory.model_copy(update=updates)
        result_updates["memory_hash"] = generate_memory_hash(temp_memory)

    return result_updates


=======
>>>>>>> 9b1c318d
async def merge_memories_with_llm(
    memories: list[MemoryRecord], llm_client: Any = None
) -> MemoryRecord:
    """
    Use an LLM to merge similar or duplicate memories.

    Args:
        memories: List of MemoryRecord objects to merge
        llm_client: Optional LLM client to use for merging

    Returns:
        A merged memory
    """
    # If there's only one memory, just return it
    if len(memories) == 1:
        return memories[0]

    user_ids = {memory.user_id for memory in memories if memory.user_id}

    if len(user_ids) > 1:
        raise ValueError("Cannot merge memories with different user IDs")

        # Create a unified set of topics and entities
    all_topics = set()
    all_entities = set()

    for memory in memories:
        if memory.topics:
            all_topics.update(memory.topics)

        if memory.entities:
            all_entities.update(memory.entities)

    # Get the memory texts for LLM prompt
    memory_texts = [m.text for m in memories]

    # Construct the LLM prompt
    instruction = """
    You are a memory merging assistant. Your job is to merge similar or
    duplicate memories.

    You will be given a list of memories. You will need to merge them into a
    single, coherent memory.
    """
    memory_list = "\n".join([f"{i}: {text}" for i, text in enumerate(memory_texts, 1)])

    prompt = f"""
    {instruction}

    The memories:
    {memory_list}

    The merged memory:
    """

    model_name = "gpt-4o-mini"

    if not llm_client:
        model_client: (
            OpenAIClientWrapper | AnthropicClientWrapper
        ) = await get_model_client(model_name)
    else:
        model_client = llm_client

    response = await model_client.create_chat_completion(
        model=model_name,
        prompt=prompt,  # type: ignore
    )

    # Extract the merged content
    merged_text = ""
    if response.choices and len(response.choices) > 0:
        # Handle different response formats
        if hasattr(response.choices[0], "message"):
            merged_text = response.choices[0].message.content
        elif hasattr(response.choices[0], "text"):
            merged_text = response.choices[0].text
        else:
            # Fallback if the structure is different
            merged_text = str(response.choices[0])

    def coerce_to_float(m: MemoryRecord, key: str) -> float:
        try:
            val = getattr(m, key)
        except AttributeError:
            val = time.time()
        if val is None:
            return time.time()
        if isinstance(val, datetime):
            return float(val.timestamp())
        return float(val)

    # Use the oldest creation timestamp
    created_at = min(coerce_to_float(m, "created_at") for m in memories)

    # Use the most recent last_accessed timestamp
    last_accessed = max(coerce_to_float(m, "last_accessed") for m in memories)

    # Prefer non-empty namespace, user_id, session_id from memories
    namespace = next((m.namespace for m in memories if m.namespace), None)
    user_id = next((m.user_id for m in memories if m.user_id), None)
    session_id = next((m.session_id for m in memories if m.session_id), None)

    # Get the memory type from the first memory
    memory_type = next((m.memory_type for m in memories if m.memory_type), "semantic")

    # Create the merged memory
    merged_memory = MemoryRecord(
        text=merged_text.strip(),
        id=str(ULID()),
        user_id=user_id,
        session_id=session_id,
        namespace=namespace,
        created_at=datetime.fromtimestamp(created_at, UTC),
        last_accessed=datetime.fromtimestamp(last_accessed, UTC),
        updated_at=datetime.now(UTC),
        topics=list(all_topics) if all_topics else None,
        entities=list(all_entities) if all_entities else None,
        memory_type=MemoryTypeEnum(memory_type),
        discrete_memory_extracted="t",
    )

    # Generate a new hash for the merged memory
    merged_memory.memory_hash = generate_memory_hash(merged_memory)

    return merged_memory


async def compact_long_term_memories(
    limit: int = 1000,
    namespace: str | None = None,
    user_id: str | None = None,
    session_id: str | None = None,
    llm_client: OpenAIClientWrapper | AnthropicClientWrapper | None = None,
    redis_client: Redis | None = None,
    vector_distance_threshold: float = 0.12,
    compact_hash_duplicates: bool = True,
    compact_semantic_duplicates: bool = True,
    perpetual: Perpetual = Perpetual(every=timedelta(minutes=10), automatic=True),
) -> int:
    """
    Compact long-term memories by merging duplicates and semantically similar memories.

    This function can identify and merge two types of duplicate memories:
    1. Hash-based duplicates: Memories with identical content (using memory_hash)
    2. Semantic duplicates: Memories with similar meaning but different text

    Returns the count of remaining memories after compaction.
    """
    if not redis_client:
        redis_client = await get_redis_conn()

    if not llm_client:
        llm_client = await get_model_client(model_name="gpt-4o-mini")

    logger.info(
        f"Starting memory compaction: namespace={namespace}, "
        f"user_id={user_id}, session_id={session_id}, "
        f"hash_duplicates={compact_hash_duplicates}, "
        f"semantic_duplicates={compact_semantic_duplicates}"
    )

    # Build filters for memory queries
    filters = []
    if namespace:
        filters.append(f"@namespace:{{{namespace}}}")
    if user_id:
        filters.append(f"@user_id:{{{user_id}}}")
    if session_id:
        filters.append(f"@session_id:{{{session_id}}}")

    filter_str = " ".join(filters) if filters else "*"

    # Track metrics
    memories_merged = 0
    start_time = time.time()

    # Step 1: Compact hash-based duplicates using Redis aggregation
    if compact_hash_duplicates:
        logger.info("Starting hash-based duplicate compaction")
        try:
            index_name = Keys.search_index_name()

            # Create aggregation query to group by memory_hash and find duplicates
            agg_query = [
                "FT.AGGREGATE",
                index_name,
                filter_str,
                "GROUPBY",
                str(1),
                "@memory_hash",
                "REDUCE",
                "COUNT",
                str(0),
                "AS",
                "count",
                "FILTER",
                "@count>1",  # Only groups with more than 1 memory
                "SORTBY",
                str(2),
                "@count",
                "DESC",
                "LIMIT",
                str(0),
                str(limit),
            ]

            # Execute aggregation to find duplicate groups
            duplicate_groups = await redis_client.execute_command(*agg_query)

            if duplicate_groups and duplicate_groups[0] > 0:
                num_groups = duplicate_groups[0]
                logger.info(
                    f"Found {num_groups} groups with hash-based duplicates to process"
                )

                # Process each group of duplicates
                for i in range(1, len(duplicate_groups), 2):
                    try:
                        # Get the hash and count from aggregation results
                        group_data = duplicate_groups[i]
                        memory_hash = None
                        count = 0

                        for j in range(0, len(group_data), 2):
                            if group_data[j] == b"memory_hash":
                                if group_data[j + 1] is not None:
                                    memory_hash = group_data[j + 1].decode()
                            elif group_data[j] == b"count":
                                count = int(group_data[j + 1])

                        if not memory_hash or count <= 1:
                            continue

                        # Find all memories with this hash
                        # Use FT.SEARCH to find the actual memories with this hash
                        # TODO: Use RedisVL index
                        if filters:
                            # Combine hash query with filters using boolean AND
                            query_expr = f"(@memory_hash:{{{memory_hash}}}) ({' '.join(filters)})"
                        else:
                            query_expr = f"@memory_hash:{{{memory_hash}}}"

                        search_results = await redis_client.execute_command(
                            "FT.SEARCH",
                            index_name,
                            f"'{query_expr}'",
                            "RETURN",
                            "6",
                            "id_",
                            "text",
                            "last_accessed",
                            "created_at",
                            "user_id",
                            "session_id",
                            "SORTBY",
                            "last_accessed",
                            "ASC",
                        )

                        if search_results and search_results[0] > 1:
                            num_duplicates = search_results[0]

                            # Keep the newest memory (last in sorted results)
                            # and delete the rest
                            memories_to_delete = []

                            # Each memory result has: key + 6 field-value pairs = 13 elements
                            # Keys are at positions: 1, 14, 27, ... (1 + n * 13)
                            elements_per_memory = 1 + 6 * 2  # key + 6 field-value pairs
                            for n in range(num_duplicates):
                                key_index = 1 + n * elements_per_memory
                                # Skip the last item (newest) which we'll keep
                                if n < num_duplicates - 1 and key_index < len(
                                    search_results
                                ):
                                    key = search_results[key_index]
                                    if key is not None:
                                        key_str = (
                                            key.decode()
                                            if isinstance(key, bytes)
                                            else key
                                        )
                                        memories_to_delete.append(key_str)

                            # Delete older duplicates
                            if memories_to_delete:
                                pipeline = redis_client.pipeline()
                                for key in memories_to_delete:
                                    pipeline.delete(key)

                                await pipeline.execute()
                                memories_merged += len(memories_to_delete)
                                logger.info(
                                    f"Deleted {len(memories_to_delete)} hash-based duplicates "
                                    f"with hash {memory_hash}"
                                )
                    except Exception as e:
                        logger.error(f"Error processing duplicate group: {e}")
            else:
                logger.info("No hash-based duplicates found")

            logger.info(
                f"Completed hash-based deduplication. Removed {memories_merged} duplicate memories."
            )
        except Exception as e:
            logger.error(f"Error during hash-based duplicate compaction: {e}")

    # Step 2: Compact semantic duplicates using vector search
    semantic_memories_merged = 0
    if compact_semantic_duplicates:
        logger.info("Starting semantic duplicate compaction")
        # Get the correct index name
        index_name = Keys.search_index_name()
        logger.info(f"Using index '{index_name}' for semantic duplicate compaction.")

        # Check if the index exists before proceeding
        try:
            await redis_client.execute_command(f"FT.INFO {index_name}")
        except Exception as info_e:
            if "unknown index name" in str(info_e).lower():
                logger.info(f"Search index {index_name} doesn't exist, creating it")
                # Ensure 'get_search_index' is called with the correct name to create it if needed
                await ensure_search_index_exists(redis_client, index_name=index_name)
            else:
                logger.warning(
                    f"Error checking index '{index_name}': {info_e} - attempting to proceed."
                )

        # Get all memories using the vector store adapter
        try:
            # Convert filters to adapter format
            namespace_filter = None
            user_id_filter = None
            session_id_filter = None

            if namespace:
                from agent_memory_server.filters import Namespace

                namespace_filter = Namespace(eq=namespace)
            if user_id:
                from agent_memory_server.filters import UserId

                user_id_filter = UserId(eq=user_id)
            if session_id:
                from agent_memory_server.filters import SessionId

                session_id_filter = SessionId(eq=session_id)

            # Use vectorstore adapter to get all memories
            adapter = await get_vectorstore_adapter()
            search_result = await adapter.search_memories(
                query="",  # Empty query to get all matching filter criteria
                namespace=namespace_filter,
                user_id=user_id_filter,
                session_id=session_id_filter,
                limit=limit,
            )
        except Exception as e:
            logger.error(f"Error searching for memories: {e}")
            search_result = None

        if search_result and search_result.memories:
            logger.info(
                f"Found {search_result.total} memories to check for semantic duplicates"
            )

            # Process memories in batches to avoid overloading
            batch_size = 50
            processed_ids = set()  # Track which memories have been processed

            memories_list = search_result.memories
            for i in range(0, len(memories_list), batch_size):
                batch = memories_list[i : i + batch_size]

                for memory_result in batch:
                    memory_id = memory_result.id

                    # Skip if already processed
                    if memory_id in processed_ids:
                        continue

                    # Convert MemoryRecordResult to MemoryRecord for deduplication
                    memory_obj = MemoryRecord(
                        id=memory_result.id,
                        text=memory_result.text,
                        user_id=memory_result.user_id,
                        session_id=memory_result.session_id,
                        namespace=memory_result.namespace,
                        created_at=memory_result.created_at,
                        last_accessed=memory_result.last_accessed,
                        topics=memory_result.topics or [],
                        entities=memory_result.entities or [],
                        memory_type=memory_result.memory_type,  # type: ignore
                        discrete_memory_extracted=memory_result.discrete_memory_extracted,  # type: ignore
                    )

                    # Add this memory to processed list BEFORE processing to prevent cycles
                    processed_ids.add(memory_id)

                    # Check for semantic duplicates
                    (
                        merged_memory,
                        was_merged,
                    ) = await deduplicate_by_semantic_search(
                        memory=memory_obj,
                        redis_client=redis_client,
                        llm_client=llm_client,
                        namespace=namespace,
                        user_id=user_id,
                        session_id=session_id,
                        vector_distance_threshold=vector_distance_threshold,
                    )

                    if was_merged:
                        semantic_memories_merged += 1
                        # Delete the original memory using the adapter
                        await adapter.delete_memories([memory_id])

                        # Re-index the merged memory
                        if merged_memory:
                            await index_long_term_memories(
                                [merged_memory],
                                redis_client=redis_client,
                                deduplicate=False,  # Already deduplicated
                            )
                            # Mark the merged memory as processed to prevent cycles
                            processed_ids.add(merged_memory.id)
        logger.info(
            f"Completed semantic deduplication. Merged {semantic_memories_merged} memories."
        )

    # Get the count of remaining memories
    total_memories = await count_long_term_memories(
        namespace=namespace,
        user_id=user_id,
        session_id=session_id,
        redis_client=redis_client,
    )

    end_time = time.time()
    total_merged = memories_merged + semantic_memories_merged

    logger.info(
        f"Memory compaction completed in {end_time - start_time:.2f}s. "
        f"Merged {total_merged} memories. "
        f"{total_memories} memories remain."
    )

    return total_memories


async def index_long_term_memories(
    memories: list[MemoryRecord | ExtractedMemoryRecord],
    redis_client: Redis | None = None,
    deduplicate: bool = False,
    vector_distance_threshold: float = 0.12,
    llm_client: Any = None,
) -> None:
    """
    Index long-term memories using the pluggable VectorStore adapter.

    Args:
        memories: List of long-term memories to index
        redis_client: Optional Redis client (kept for compatibility, may be unused depending on backend)
        deduplicate: Whether to deduplicate memories before indexing
        vector_distance_threshold: Threshold for semantic similarity
        llm_client: Optional LLM client for semantic merging
    """
    background_tasks = get_background_tasks()

    # Process memories for deduplication if requested
    processed_memories = []
    if deduplicate:
        # Get Redis client for deduplication operations (still needed for existing dedup logic)
        redis = redis_client or await get_redis_conn()
        model_client = llm_client or await get_model_client(
            model_name=settings.generation_model
        )

        for memory in memories:
            current_memory = memory
            was_deduplicated = False

            # Check for id-based duplicates
            if not was_deduplicated:
                deduped_memory, was_overwrite = await deduplicate_by_id(
                    memory=current_memory,
                    redis_client=redis,
                )
                if was_overwrite:
                    # This overwrote an existing memory with the same ID
                    current_memory = deduped_memory or current_memory
                    logger.info(f"Overwrote memory with ID {memory.id}")
                else:
                    current_memory = deduped_memory or current_memory

            # Check for hash-based duplicates
            if not was_deduplicated:
                deduped_memory, was_dup = await deduplicate_by_hash(
                    memory=current_memory,
                    redis_client=redis,
                )
                if was_dup:
                    # This is a duplicate, skip it
                    was_deduplicated = True
                else:
                    current_memory = deduped_memory or current_memory

            # Check for semantic duplicates
            if not was_deduplicated:
                deduped_memory, was_merged = await deduplicate_by_semantic_search(
                    memory=current_memory,
                    redis_client=redis,
                    llm_client=model_client,
                    vector_distance_threshold=vector_distance_threshold,
                )
                if was_merged:
                    current_memory = deduped_memory or current_memory

            # Add the memory to be indexed if not a pure duplicate
            if not was_deduplicated:
                processed_memories.append(current_memory)
    else:
        processed_memories = memories

    # If all memories were duplicates, we're done
    if not processed_memories:
        logger.info("All memories were duplicates, nothing to index")
        return

    # Get the VectorStore adapter and add memories
    adapter = await get_vectorstore_adapter()

    # Add memories to the vector store
    try:
        ids = await adapter.add_memories(processed_memories)
        logger.info(f"Indexed {len(processed_memories)} memories with IDs: {ids}")
    except Exception as e:
        logger.error(f"Error indexing memories: {e}")
        raise

    # Schedule background tasks for topic/entity extraction
    for memory in processed_memories:
        await background_tasks.add_task(extract_memory_structure, memory)

    if settings.enable_discrete_memory_extraction:
        needs_extraction = [
            memory
            for memory in processed_memories
            if memory.discrete_memory_extracted == "f"
        ]
        # Extract discrete memories from the indexed messages and persist
        # them as separate long-term memory records. This process also
        # runs deduplication if requested.
        await background_tasks.add_task(
            extract_discrete_memories,
            memories=needs_extraction,
            deduplicate=deduplicate,
        )


async def search_long_term_memories(
    text: str,
    session_id: SessionId | None = None,
    user_id: UserId | None = None,
    namespace: Namespace | None = None,
    created_at: CreatedAt | None = None,
    last_accessed: LastAccessed | None = None,
    topics: Topics | None = None,
    entities: Entities | None = None,
    distance_threshold: float | None = None,
    memory_type: MemoryType | None = None,
    event_date: EventDate | None = None,
    memory_hash: MemoryHash | None = None,
    server_side_recency: bool | None = None,
    recency_params: dict | None = None,
    limit: int = 10,
    offset: int = 0,
    optimize_query: bool = True,
) -> MemoryRecordResults:
    """
    Search for long-term memories using the pluggable VectorStore adapter.

    Args:
        text: Query for vector search - will be used for semantic similarity matching
        session_id: Optional session ID filter
        user_id: Optional user ID filter
        namespace: Optional namespace filter
        created_at: Optional created at filter
        last_accessed: Optional last accessed filter
        topics: Optional topics filter
        entities: Optional entities filter
        distance_threshold: Optional similarity threshold
        memory_type: Optional memory type filter
        event_date: Optional event date filter
        memory_hash: Optional memory hash filter
        limit: Maximum number of results
        offset: Offset for pagination
        optimize_query: Whether to optimize the query for vector search using a fast model (default: True)

    Returns:
        MemoryRecordResults containing matching memories
    """
    # Optimize query for vector search if requested
    search_query = text
    if optimize_query and text:
        search_query = await optimize_query_for_vector_search(text)

    # Get the VectorStore adapter
    adapter = await get_vectorstore_adapter()

    # Delegate search to the adapter
    return await adapter.search_memories(
        query=search_query,
        session_id=session_id,
        user_id=user_id,
        namespace=namespace,
        created_at=created_at,
        last_accessed=last_accessed,
        topics=topics,
        entities=entities,
        memory_type=memory_type,
        event_date=event_date,
        memory_hash=memory_hash,
        distance_threshold=distance_threshold,
        server_side_recency=server_side_recency,
        recency_params=recency_params,
        limit=limit,
        offset=offset,
    )


async def count_long_term_memories(
    namespace: str | None = None,
    user_id: str | None = None,
    session_id: str | None = None,
    redis_client: Redis | None = None,
) -> int:
    """
    Count the total number of long-term memories matching the given filters.

    Uses the pluggable VectorStore adapter instead of direct Redis calls.

    Args:
        namespace: Optional namespace filter
        user_id: Optional user ID filter
        session_id: Optional session ID filter
        redis_client: Optional Redis client (for compatibility - not used by adapter)

    Returns:
        Total count of memories matching filters
    """
    # Get the VectorStore adapter
    adapter = await get_vectorstore_adapter()

    # Delegate to the adapter
    return await adapter.count_memories(
        namespace=namespace,
        user_id=user_id,
        session_id=session_id,
    )


async def deduplicate_by_hash(
    memory: MemoryRecord,
    redis_client: Redis | None = None,
    namespace: str | None = None,
    user_id: str | None = None,
    session_id: str | None = None,
) -> tuple[MemoryRecord | None, bool]:
    """
    Check if a memory has hash-based duplicates and handle accordingly.

    Memories have a hash generated from their text and metadata. If we
    see the exact-same memory again, we ignore it.

    Args:
        memory: The memory to check for duplicates
        redis_client: Optional Redis client
        namespace: Optional namespace filter
        user_id: Optional user ID filter
        session_id: Optional session ID filter

    Returns:
        Tuple of (memory to save (if any), was_duplicate)
    """
    if not redis_client:
        redis_client = await get_redis_conn()

    # Generate hash for the memory
    memory_hash = generate_memory_hash(memory)

    # Use vectorstore adapter to search for memories with the same hash
    # Build filter objects
    namespace_filter = None
    if namespace or memory.namespace:
        namespace_filter = Namespace(eq=namespace or memory.namespace)

    user_id_filter = None
    if user_id or memory.user_id:
        user_id_filter = UserId(eq=user_id or memory.user_id)

    session_id_filter = None
    if session_id or memory.session_id:
        session_id_filter = SessionId(eq=session_id or memory.session_id)

    # Create memory hash filter
    memory_hash_filter = MemoryHash(eq=memory_hash)

    # Use vectorstore adapter to search for memories with the same hash
    adapter = await get_vectorstore_adapter()

    # Search for existing memories with the same hash
    # Use a dummy query since we're filtering by hash, not doing semantic search
    results = await adapter.search_memories(
        query="",  # Empty query since we're filtering by hash
        session_id=session_id_filter,
        user_id=user_id_filter,
        namespace=namespace_filter,
        memory_hash=memory_hash_filter,
        limit=1,  # We only need to know if one exists
    )

    if results.memories and len(results.memories) > 0:
        # Found existing memory with the same hash
        logger.info(f"Found existing memory with hash {memory_hash}")

        # Update the last_accessed timestamp of the existing memory
        existing_memory = results.memories[0]
        if existing_memory.id:
            # Use the memory key format to update last_accessed
            existing_key = Keys.memory_key(existing_memory.id)
            await redis_client.hset(
                existing_key,
                mapping={"last_accessed": str(int(datetime.now(UTC).timestamp()))},
            )  # type: ignore

            # Don't save this memory, it's a duplicate
            return None, True
    # No duplicates found, return the original memory
    return memory, False


async def deduplicate_by_id(
    memory: MemoryRecord,
    redis_client: Redis | None = None,
    namespace: str | None = None,
    user_id: str | None = None,
    session_id: str | None = None,
) -> tuple[MemoryRecord | None, bool]:
    """
    Check if a memory with the same ID exists and deduplicate if found.

    When two memories have the same ID, the most recent memory replaces the
    oldest memory. (They are not merged.)

    Args:
        memory: The memory to check for ID duplicates
        redis_client: Optional Redis client
        namespace: Optional namespace filter
        user_id: Optional user ID filter
        session_id: Optional session ID filter

    Returns:
        Tuple of (memory to save (potentially updated), was_overwrite)
    """
    if not redis_client:
        redis_client = await get_redis_conn()

    # If no id, can't deduplicate by id
    if not memory.id:
        return memory, False

    # Use vectorstore adapter to search for memories with the same id
    # Build filter objects
    namespace_filter = None
    if namespace or memory.namespace:
        from agent_memory_server.filters import Namespace

        namespace_filter = Namespace(eq=namespace or memory.namespace)

    user_id_filter = None
    if user_id or memory.user_id:
        from agent_memory_server.filters import UserId

        user_id_filter = UserId(eq=user_id or memory.user_id)

    session_id_filter = None
    if session_id or memory.session_id:
        from agent_memory_server.filters import SessionId

        session_id_filter = SessionId(eq=session_id or memory.session_id)

    # Create id filter
    from agent_memory_server.filters import Id

    id_filter = Id(eq=memory.id)

    # Use vectorstore adapter to search for memories with the same id
    adapter = await get_vectorstore_adapter()

    # Search for existing memories with the same id
    # Use a dummy query since we're filtering by id, not doing semantic search
    results = await adapter.search_memories(
        query="",  # Empty query since we're filtering by id
        session_id=session_id_filter,
        user_id=user_id_filter,
        namespace=namespace_filter,
        id=id_filter,
        limit=1,  # We only need to know if one exists
    )

    if results.memories and len(results.memories) > 0:
        # Found existing memory with the same id
        existing_memory = results.memories[0]
        logger.info(f"Found existing memory with id {memory.id}, will overwrite")

        # If the existing memory was already persisted, preserve that timestamp
        if existing_memory.persisted_at:
            memory.persisted_at = existing_memory.persisted_at

        # Delete the existing memory using the adapter
        if existing_memory.id:
            await adapter.delete_memories([existing_memory.id])

        # Return the memory to be saved (overwriting the existing one)
        return memory, True

    # No existing memory with this id found
    return memory, False


async def deduplicate_by_semantic_search(
    memory: MemoryRecord,
    redis_client: Redis | None = None,
    llm_client: Any = None,
    namespace: str | None = None,
    user_id: str | None = None,
    session_id: str | None = None,
    vector_distance_threshold: float = 0.12,
) -> tuple[MemoryRecord | None, bool]:
    """
    Check if a memory has semantic duplicates and merge if found.

    Unlike deduplicate_by_id, this function does not overwrite any existing
    memories. Instead, all semantically similar duplicates are merged.

    Args:
        memory: The memory to check for semantic duplicates
        redis_client: Optional Redis client
        llm_client: Optional LLM client for merging
        namespace: Optional namespace filter
        user_id: Optional user ID filter
        session_id: Optional session ID filter
        vector_distance_threshold: Distance threshold for semantic similarity

    Returns:
        Tuple of (memory to save (potentially merged), was_merged)
    """
    if not redis_client:
        redis_client = await get_redis_conn()

    if not llm_client:
        llm_client = await get_model_client(model_name="gpt-4o-mini")

    # Use vector store adapter to find semantically similar memories
    adapter = await get_vectorstore_adapter()

    # Convert filters to adapter format
    namespace_filter = None
    user_id_filter = None
    session_id_filter = None

    # TODO: Refactor to avoid inline imports (fix circular imports)
    if namespace or memory.namespace:
        from agent_memory_server.filters import Namespace

        namespace_filter = Namespace(eq=namespace or memory.namespace)
    if user_id or memory.user_id:
        from agent_memory_server.filters import UserId

        user_id_filter = UserId(eq=user_id or memory.user_id)
    if session_id or memory.session_id:
        from agent_memory_server.filters import SessionId

        session_id_filter = SessionId(eq=session_id or memory.session_id)

    # Use the vectorstore adapter for semantic search
    # TODO: Paginate through results?
    search_result = await adapter.search_memories(
        query=memory.text,  # Use memory text for semantic search
        namespace=namespace_filter,
        user_id=user_id_filter,
        session_id=session_id_filter,
        distance_threshold=vector_distance_threshold,
        limit=10,
    )

    vector_search_result = search_result.memories if search_result else []

    # Filter out the memory itself from the search results (avoid self-duplication)
    vector_search_result = [m for m in vector_search_result if m.id != memory.id]

    if vector_search_result and len(vector_search_result) > 0:
        # Found semantically similar memories
        similar_memory_ids = [memory.id for memory in vector_search_result]

        # Merge the memories
        merged_memory = await merge_memories_with_llm(
            [memory] + vector_search_result,
            llm_client=llm_client,
        )

        # Delete the similar memories using the adapter
        if similar_memory_ids:
            await adapter.delete_memories(similar_memory_ids)

        logger.info(
            f"Merged new memory with {len(similar_memory_ids)} semantic duplicates"
        )
        return merged_memory, True

    # No similar memories found or error occurred
    return memory, False


async def promote_working_memory_to_long_term(
    session_id: str,
    namespace: str | None = None,
    user_id: str | None = None,
    redis_client: Redis | None = None,
) -> int:
    """
    Promote eligible working memory records to long-term storage.

    This function:
    1. Identifies memory records with no persisted_at from working memory
    2. For message records, runs extraction to generate semantic/episodic memories
    3. Uses id to detect and replace duplicates in long-term memory
    4. Persists the record and stamps it with persisted_at = now()
    5. Updates the working memory session store to reflect new timestamps

    Args:
        session_id: The session ID to promote memories from
        namespace: Optional namespace for the session
        user_id: Optional user ID for the session
        redis_client: Optional Redis client to use

    Returns:
        Number of memories promoted to long-term storage
    """

    from agent_memory_server import working_memory
    from agent_memory_server.utils.redis import get_redis_conn

    redis = redis_client or await get_redis_conn()

    # Get current working memory
    current_working_memory = await working_memory.get_working_memory(
        session_id=session_id,
        namespace=namespace,
        user_id=user_id,
        redis_client=redis,
    )

    if not current_working_memory:
        logger.debug(f"No working memory found for session {session_id}")
        return 0

    # Find memories with no persisted_at (eligible for promotion)
    unpersisted_memories = [
        memory
        for memory in current_working_memory.memories
        if memory.persisted_at is None
    ]

    # Find unpersisted messages (similar to unpersisted memories)
    if settings.index_all_messages_in_long_term_memory:
        unpersisted_messages = [
            msg for msg in current_working_memory.messages if msg.persisted_at is None
        ]
    else:
        unpersisted_messages = []

    logger.info(
        f"Promoting {len(unpersisted_memories)} memories and {len(unpersisted_messages)} messages from session {session_id}"
    )

    promoted_count = 0
    updated_memories = []
    extracted_memories = []

    # Thread-aware discrete memory extraction with debouncing
    unextracted_messages = [
        message
        for message in current_working_memory.messages
        if message.discrete_memory_extracted == "f"
    ]

    if settings.enable_discrete_memory_extraction and unextracted_messages:
        # Check if we should run thread-aware extraction (debounced)
        if await should_extract_session_thread(session_id, redis):
            logger.info(
                f"Running thread-aware extraction from {len(current_working_memory.messages)} total messages in session {session_id}"
            )
            extracted_memories = await extract_memories_from_session_thread(
                session_id=session_id,
                namespace=namespace,
                user_id=user_id,
            )

            # Mark ALL messages in the session as extracted since we processed the full thread
            for message in current_working_memory.messages:
                message.discrete_memory_extracted = "t"

        else:
            logger.info(f"Skipping extraction for session {session_id} - debounced")
            extracted_memories = []

    for memory in current_working_memory.memories:
        if memory.persisted_at is None:
            # This memory needs to be promoted

            # Check for id-based duplicates and handle accordingly
            deduped_memory, was_overwrite = await deduplicate_by_id(
                memory=memory,
                redis_client=redis,
            )

            # Set persisted_at timestamp
            current_memory = deduped_memory or memory
            current_memory.persisted_at = datetime.now(UTC)

            # Index the memory in long-term storage
            await index_long_term_memories(
                [current_memory],
                redis_client=redis,
                deduplicate=False,  # Already deduplicated by id
            )

            promoted_count += 1
            updated_memories.append(current_memory)

            if was_overwrite:
                logger.info(f"Overwrote existing memory with id {memory.id}")
            else:
                logger.info(f"Promoted new memory with id {memory.id}")
        else:
            # This memory is already persisted, keep as-is
            updated_memories.append(memory)

    # Add extracted memories to working memory for future promotion
    if extracted_memories:
        logger.info(
            f"Adding {len(extracted_memories)} extracted memories to working memory"
        )
        updated_memories.extend(extracted_memories)

    count_persisted_messages = 0
    message_records_to_index = []

    # Process unpersisted messages if configured to do so
    if settings.index_all_messages_in_long_term_memory:
        updated_messages = []
        for msg in current_working_memory.messages:
            if msg.persisted_at is None:
                # Skip messages with empty or None content
                if not msg.content or not msg.content.strip():
                    logger.warning(f"Skipping message with empty content: {msg.id}")
                    updated_messages.append(msg)
                    continue

                # Generate ID if not present (backward compatibility)
                if not msg.id:
                    msg.id = str(ULID())

                memory_record = MemoryRecord(
                    id=msg.id,
                    session_id=session_id,
                    text=f"{msg.role}: {msg.content}",
                    namespace=namespace,
                    user_id=current_working_memory.user_id,
                    persisted_at=None,
                )

                # Apply same deduplication logic as structured memories
                deduped_memory, was_overwrite = await deduplicate_by_id(
                    memory=memory_record,
                    redis_client=redis,
                )

                # Set persisted_at timestamp
                current_memory = deduped_memory or memory_record
                current_memory.persisted_at = datetime.now(UTC)

                # Collect memory record for batch indexing
                message_records_to_index.append(current_memory)

                # Update message with persisted_at timestamp
                msg.persisted_at = current_memory.persisted_at
                promoted_count += 1

                if was_overwrite:
                    logger.info(f"Overwrote existing message with id {msg.id}")
                else:
                    logger.info(f"Promoted new message with id {msg.id}")

            updated_messages.append(msg)

        # Batch index all new memory records for messages
        if message_records_to_index:
            count_persisted_messages = len(message_records_to_index)
            await index_long_term_memories(
                message_records_to_index,
                redis_client=redis,
                deduplicate=False,  # Already deduplicated by ID
            )
    else:
        count_persisted_messages = 0
        updated_messages = current_working_memory.messages

    # Update working memory with the new persisted_at timestamps and extracted memories
    if promoted_count > 0 or extracted_memories or count_persisted_messages > 0:
        updated_working_memory = current_working_memory.model_copy()
        updated_working_memory.memories = updated_memories
        updated_working_memory.messages = updated_messages
        updated_working_memory.updated_at = datetime.now(UTC)

        await working_memory.set_working_memory(
            working_memory=updated_working_memory,
            redis_client=redis,
        )

        logger.info(
            f"Successfully promoted {promoted_count} memories and {len(message_records_to_index)} messages to long-term storage"
            + (
                f" and extracted {len(extracted_memories)} new memories"
                if extracted_memories
                else ""
            )
        )

    return promoted_count


async def extract_memories_from_messages(
    messages: list[MemoryMessage],
    session_id: str | None = None,
    user_id: str | None = None,
    namespace: str | None = None,
    llm_client: OpenAIClientWrapper | AnthropicClientWrapper | None = None,
) -> list[MemoryRecord]:
    """
    Extract semantic and episodic memories from message records.

    Args:
        message_records: List of message-type memory records to extract from
        llm_client: Optional LLM client for extraction

    Returns:
        List of extracted memory records with extracted_from field populated
    """
    if not messages:
        return []

    client = llm_client or await get_model_client(settings.generation_model)
    extracted_memories = []

    for message in messages:
        try:
            # Use LLM to extract memories from the message
            response = await client.create_chat_completion(
                model=settings.generation_model,
                prompt=WORKING_MEMORY_EXTRACTION_PROMPT.format(message=message.content),
                response_format={"type": "json_object"},
            )

            extraction_result = json.loads(response.choices[0].message.content)

            if "memories" in extraction_result and extraction_result["memories"]:
                for memory_data in extraction_result["memories"]:
                    # Parse event_date if provided
                    event_date = None
                    if memory_data.get("event_date"):
                        try:
                            event_date = datetime.fromisoformat(
                                memory_data["event_date"].replace("Z", "+00:00")
                            )
                        except (ValueError, TypeError) as e:
                            logger.warning(
                                f"Could not parse event_date '{memory_data.get('event_date')}': {e}"
                            )

                    # Create a new memory record from the extraction
                    extracted_memory = MemoryRecord(
                        id=str(ULID()),  # Server-generated ID
                        text=memory_data["text"],
                        memory_type=memory_data.get("type", "semantic"),
                        topics=memory_data.get("topics", []),
                        entities=memory_data.get("entities", []),
                        extracted_from=[message.id] if message.id else [],
                        event_date=event_date,
                        # Inherit context from the working memory
                        session_id=session_id,
                        user_id=user_id,
                        namespace=namespace,
                        persisted_at=None,  # Will be set during promotion
                        discrete_memory_extracted="t",
                    )
                    extracted_memories.append(extracted_memory)

                logger.info(
                    f"Extracted {len(extraction_result['memories'])} memories from message {message.id}"
                )

        except Exception as e:
            logger.error(f"Error extracting memories from message {message.id}: {e}")
            continue

    return extracted_memories


async def delete_long_term_memories(
    ids: list[str],
) -> int:
    """
    Delete long-term memories by ID.
    """
    adapter = await get_vectorstore_adapter()
    return await adapter.delete_memories(ids)


<<<<<<< HEAD
async def get_long_term_memory_by_id(memory_id: str) -> MemoryRecord | None:
    """
    Get a single long-term memory by its ID.

    Args:
        memory_id: The ID of the memory to retrieve

    Returns:
        MemoryRecord if found, None if not found
    """
    from agent_memory_server.filters import Id

    adapter = await get_vectorstore_adapter()

    # Search for the memory by ID using the existing search function
    results = await adapter.search_memories(
        text="",  # Empty search text to get all results
        limit=1,
        id=Id(eq=memory_id),
    )

    if results.memories:
        return results.memories[0]
    return None


async def update_long_term_memory(
    memory_id: str,
    updates: dict[str, Any],
) -> MemoryRecord | None:
    """
    Update a long-term memory by ID.

    Args:
        memory_id: The ID of the memory to update
        updates: Dictionary of fields to update

    Returns:
        Updated MemoryRecord if found and updated, None if not found

    Raises:
        ValueError: If the update contains invalid fields
    """
    # First, get the existing memory
    existing_memory = await get_long_term_memory_by_id(memory_id)
    if not existing_memory:
        return None

    # Valid fields that can be updated
    updatable_fields = {
        "text",
        "topics",
        "entities",
        "memory_type",
        "namespace",
        "user_id",
        "session_id",
        "event_date",
    }

    # Validate update fields
    invalid_fields = set(updates.keys()) - updatable_fields
    if invalid_fields:
        raise ValueError(
            f"Cannot update fields: {invalid_fields}. Valid fields: {updatable_fields}"
        )

    # Create updated memory record using efficient model_copy and hash helper
    base_updates = {**updates, "updated_at": datetime.now(UTC)}
    update_dict = update_memory_hash_if_text_changed(existing_memory, base_updates)
    updated_memory = existing_memory.model_copy(update=update_dict)

    # Update in the vectorstore
    adapter = await get_vectorstore_adapter()
    await adapter.update_memories([updated_memory])

    return updated_memory
=======
def _is_numeric(value: Any) -> bool:
    """Check if a value is numeric (int, float, or other number type)."""
    return isinstance(value, numbers.Number)


def select_ids_for_forgetting(
    results: Iterable[MemoryRecordResult],
    *,
    policy: dict,
    now: datetime,
    pinned_ids: set[str] | None = None,
) -> list[str]:
    """Select IDs for deletion based on TTL, inactivity and budget policies.

    Policy keys:
      - max_age_days: float | None
      - max_inactive_days: float | None
      - budget: int | None (keep top N by recency score)
      - memory_type_allowlist: set[str] | list[str] | None (only consider these types for deletion)
      - hard_age_multiplier: float (default 12.0) - multiplier for max_age_days to determine extremely old items
    """
    pinned_ids = pinned_ids or set()
    max_age_days = policy.get("max_age_days")
    max_inactive_days = policy.get("max_inactive_days")
    hard_age_multiplier = float(policy.get("hard_age_multiplier", 12.0))
    budget = policy.get("budget")
    allowlist = policy.get("memory_type_allowlist")
    if allowlist is not None and not isinstance(allowlist, set):
        allowlist = set(allowlist)

    to_delete: set[str] = set()
    eligible_for_budget: list[MemoryRecordResult] = []

    for mem in results:
        if not mem.id or mem.id in pinned_ids or getattr(mem, "pinned", False):
            continue

        # If allowlist provided, only consider those types for deletion
        mem_type_value = (
            mem.memory_type.value
            if isinstance(mem.memory_type, MemoryTypeEnum)
            else mem.memory_type
        )
        if allowlist is not None and mem_type_value not in allowlist:
            # Not eligible for deletion under current policy
            continue

        age_days = _days_between(now, mem.created_at)
        inactive_days = _days_between(now, mem.last_accessed)

        # Combined TTL/inactivity policy:
        # - If both thresholds are set, prefer not to delete recently accessed
        #   items unless they are extremely old.
        # - Extremely old: age > max_age_days * hard_age_multiplier (default 12x)
        if _is_numeric(max_age_days) and _is_numeric(max_inactive_days):
            if age_days > float(max_age_days) * hard_age_multiplier:
                to_delete.add(mem.id)
                continue
            if age_days > float(max_age_days) and inactive_days > float(
                max_inactive_days
            ):
                to_delete.add(mem.id)
                continue
        else:
            ttl_hit = _is_numeric(max_age_days) and age_days > float(max_age_days)
            inactivity_hit = _is_numeric(max_inactive_days) and (
                inactive_days > float(max_inactive_days)
            )
            if ttl_hit or inactivity_hit:
                to_delete.add(mem.id)
                continue

        # Eligible for budget consideration
        eligible_for_budget.append(mem)

    # Budget-based pruning (keep top N by recency among eligible)
    if isinstance(budget, int) and budget >= 0 and budget < len(eligible_for_budget):
        params = {
            "semantic_weight": 0.0,  # budget considers only recency
            "recency_weight": 1.0,
            "freshness_weight": 0.6,
            "novelty_weight": 0.4,
            "half_life_last_access_days": 7.0,
            "half_life_created_days": 30.0,
        }
        ranked = rerank_with_recency(eligible_for_budget, now=now, params=params)
        keep_ids = {mem.id for mem in ranked[:budget]}
        for mem in eligible_for_budget:
            if mem.id not in keep_ids:
                to_delete.add(mem.id)

    return list(to_delete)


async def update_last_accessed(
    ids: list[str],
    *,
    redis_client: Redis | None = None,
    min_interval_seconds: int = 900,
) -> int:
    """Rate-limited update of last_accessed for a list of memory IDs.

    Returns the number of records updated.
    """
    if not ids:
        return 0

    redis = redis_client or await get_redis_conn()
    now_ts = int(datetime.now(UTC).timestamp())

    # Batch read existing last_accessed
    keys = [Keys.memory_key(mid) for mid in ids]
    pipeline = redis.pipeline()
    for key in keys:
        pipeline.hget(key, "last_accessed")
    current_vals = await pipeline.execute()

    # Decide which to update and whether to increment access_count
    to_update: list[tuple[str, int]] = []
    incr_keys: list[str] = []
    for key, val in zip(keys, current_vals, strict=False):
        try:
            last_ts = int(val) if val is not None else 0
        except (TypeError, ValueError):
            last_ts = 0
        if now_ts - last_ts >= min_interval_seconds:
            to_update.append((key, now_ts))
            incr_keys.append(key)

    if not to_update:
        return 0

    pipeline2 = redis.pipeline()
    for key, ts in to_update:
        pipeline2.hset(key, mapping={"last_accessed": str(ts)})
        pipeline2.hincrby(key, "access_count", 1)
    await pipeline2.execute()
    return len(to_update)


async def forget_long_term_memories(
    policy: dict,
    *,
    namespace: str | None = None,
    user_id: str | None = None,
    session_id: str | None = None,
    limit: int = 1000,
    dry_run: bool = True,
    pinned_ids: list[str] | None = None,
) -> dict:
    """Select and delete long-term memories according to policy.

    Uses the vectorstore adapter to fetch candidates (empty query + filters),
    then applies `select_ids_for_forgetting` locally and deletes via adapter.
    """
    adapter = await get_vectorstore_adapter()

    # Build filters
    namespace_filter = Namespace(eq=namespace) if namespace else None
    user_id_filter = UserId(eq=user_id) if user_id else None
    session_id_filter = SessionId(eq=session_id) if session_id else None

    # Fetch candidates with an empty query honoring filters
    results = await adapter.search_memories(
        query="",
        namespace=namespace_filter,
        user_id=user_id_filter,
        session_id=session_id_filter,
        limit=limit,
    )

    now = datetime.now(UTC)
    candidate_results = results.memories or []

    # Select IDs for deletion using policy
    to_delete_ids = select_ids_for_forgetting(
        candidate_results,
        policy=policy,
        now=now,
        pinned_ids=set(pinned_ids) if pinned_ids else None,
    )

    deleted = 0
    if to_delete_ids and not dry_run:
        deleted = await adapter.delete_memories(to_delete_ids)

    return {
        "scanned": len(candidate_results),
        "deleted": deleted if not dry_run else len(to_delete_ids),
        "deleted_ids": to_delete_ids,
        "dry_run": dry_run,
    }


async def periodic_forget_long_term_memories(
    *,
    namespace: str | None = None,
    user_id: str | None = None,
    session_id: str | None = None,
    limit: int = 1000,
    dry_run: bool = False,
    perpetual: Perpetual = Perpetual(
        every=timedelta(minutes=settings.forgetting_every_minutes), automatic=True
    ),
) -> dict:
    """Periodic forgetting using defaults from settings.

    This function can be registered with Docket and will run automatically
    according to the `perpetual` schedule when a worker is active.
    """
    # Build default policy from settings
    policy: dict[str, object] = {
        "max_age_days": settings.forgetting_max_age_days,
        "max_inactive_days": settings.forgetting_max_inactive_days,
        "budget": settings.forgetting_budget_keep_top_n,
        "memory_type_allowlist": None,
    }

    # If feature disabled, no-op
    if not settings.forgetting_enabled:
        logger.info("Forgetting is disabled; skipping periodic run")
        return {"scanned": 0, "deleted": 0, "deleted_ids": [], "dry_run": True}

    return await forget_long_term_memories(
        policy,
        namespace=namespace,
        user_id=user_id,
        session_id=session_id,
        limit=limit,
        dry_run=dry_run,
    )
>>>>>>> 9b1c318d
<|MERGE_RESOLUTION|>--- conflicted
+++ resolved
@@ -44,6 +44,7 @@
     _days_between,
     generate_memory_hash,
     rerank_with_recency,
+    update_memory_hash_if_text_changed,
 )
 from agent_memory_server.utils.redis import (
     ensure_search_index_exists,
@@ -289,56 +290,6 @@
     )  # type: ignore
 
 
-<<<<<<< HEAD
-def generate_memory_hash(memory: MemoryRecord) -> str:
-    """
-    Generate a stable hash for a memory based on text, user_id, and session_id.
-
-    Args:
-        memory: MemoryRecord object containing memory data
-
-    Returns:
-        A stable hash string
-    """
-    # Create a deterministic string representation of the key content fields only
-    # This ensures merged memories with same content have the same hash
-    content_fields = {
-        "text": memory.text,
-        "user_id": memory.user_id,
-        "session_id": memory.session_id,
-        "namespace": memory.namespace,
-        "memory_type": memory.memory_type,
-    }
-    content_json = json.dumps(content_fields, sort_keys=True)
-    return hashlib.sha256(content_json.encode()).hexdigest()
-
-
-def update_memory_hash_if_text_changed(memory: MemoryRecord, updates: dict) -> dict:
-    """
-    Helper function to regenerate memory hash if text field was updated.
-
-    This avoids code duplication of the hash regeneration logic across
-    different update flows (like memory creation, merging, and editing).
-
-    Args:
-        memory: The original memory record
-        updates: Dictionary of updates to apply
-
-    Returns:
-        Dictionary with updated memory_hash added if text was in the updates
-    """
-    result_updates = dict(updates)
-
-    # If text was updated, regenerate the hash
-    if "text" in updates:
-        temp_memory = memory.model_copy(update=updates)
-        result_updates["memory_hash"] = generate_memory_hash(temp_memory)
-
-    return result_updates
-
-
-=======
->>>>>>> 9b1c318d
 async def merge_memories_with_llm(
     memories: list[MemoryRecord], llm_client: Any = None
 ) -> MemoryRecord:
@@ -1572,7 +1523,6 @@
     return await adapter.delete_memories(ids)
 
 
-<<<<<<< HEAD
 async def get_long_term_memory_by_id(memory_id: str) -> MemoryRecord | None:
     """
     Get a single long-term memory by its ID.
@@ -1589,7 +1539,7 @@
 
     # Search for the memory by ID using the existing search function
     results = await adapter.search_memories(
-        text="",  # Empty search text to get all results
+        query="",  # Empty search text to get all results
         limit=1,
         id=Id(eq=memory_id),
     )
@@ -1650,7 +1600,8 @@
     await adapter.update_memories([updated_memory])
 
     return updated_memory
-=======
+
+
 def _is_numeric(value: Any) -> bool:
     """Check if a value is numeric (int, float, or other number type)."""
     return isinstance(value, numbers.Number)
@@ -1881,5 +1832,4 @@
         session_id=session_id,
         limit=limit,
         dry_run=dry_run,
-    )
->>>>>>> 9b1c318d
+    )