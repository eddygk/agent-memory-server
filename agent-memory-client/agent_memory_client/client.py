--- conflicted
+++ resolved
@@ -443,11 +443,7 @@
         # Auto-generate IDs for memories that don't have them
         for memory in final_memories:
             if not memory.id:
-<<<<<<< HEAD
                 memory.id = str(ULID())
-=======
-                memory.id = str(ulid.ULID())
->>>>>>> 74f6b2c9
 
         # Create new working memory with the memories
         working_memory = WorkingMemory(
